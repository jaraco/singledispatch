#!/usr/bin/env python
# -*- coding: utf-8 -*-

from __future__ import absolute_import
from __future__ import division
from __future__ import print_function
from __future__ import unicode_literals

import collections
import decimal
from itertools import permutations
import singledispatch as functools
<<<<<<< HEAD
from singledispatch_helpers import ChainMap, OrderedDict
try:
    import unittest2 as unittest
except ImportError:
    import unittest
=======
from singledispatch_helpers import Support
try:
    from collections import ChainMap
except ImportError:
    from singledispatch_helpers import ChainMap
    collections.ChainMap = ChainMap
import unittest
>>>>>>> a82b52b7


support = Support()


class TestSingleDispatch(unittest.TestCase):
    def test_simple_overloads(self):
        @functools.singledispatch
        def g(obj):
            return "base"
        def g_int(i):
            return "integer"
        g.register(int, g_int)
        self.assertEqual(g("str"), "base")
        self.assertEqual(g(1), "integer")
        self.assertEqual(g([1,2,3]), "base")

    def test_mro(self):
        @functools.singledispatch
        def g(obj):
            return "base"
<<<<<<< HEAD
        class C(object):
=======
        class A:
>>>>>>> a82b52b7
            pass
        class C(A):
            pass
<<<<<<< HEAD
        def g_C(c):
            return "C"
        g.register(C, g_C)
        self.assertEqual(g(C()), "C")
        self.assertEqual(g(D()), "C")

    def test_classic_classes(self):
        @functools.singledispatch
        def g(obj):
            return "base"
        class C(object):
=======
        class B(A):
>>>>>>> a82b52b7
            pass
        class D(C, B):
            pass
        def g_A(a):
            return "A"
        def g_B(b):
            return "B"
        g.register(A, g_A)
        g.register(B, g_B)
        self.assertEqual(g(A()), "A")
        self.assertEqual(g(B()), "B")
        self.assertEqual(g(C()), "A")
        self.assertEqual(g(D()), "B")

    def test_register_decorator(self):
        @functools.singledispatch
        def g(obj):
            return "base"
        @g.register(int)
        def g_int(i):
            return "int %s" % (i,)
        self.assertEqual(g(""), "base")
        self.assertEqual(g(12), "int 12")
        self.assertIs(g.dispatch(int), g_int)
        self.assertIs(g.dispatch(object), g.dispatch(str))
        # Note: in the assert above this is not g.
        # @singledispatch returns the wrapper.

    def test_wrapping_attributes(self):
        @functools.singledispatch
        def g(obj):
            "Simple test"
            return "Test"
        self.assertEqual(g.__name__, "g")
        self.assertEqual(g.__doc__, "Simple test")

    @unittest.skipUnless(decimal, 'requires _decimal')
    @support.cpython_only
    def test_c_classes(self):
        @functools.singledispatch
        def g(obj):
            return "base"
        @g.register(decimal.DecimalException)
        def _(obj):
            return obj.args
        subn = decimal.Subnormal("Exponent < Emin")
        rnd = decimal.Rounded("Number got rounded")
        self.assertEqual(g(subn), ("Exponent < Emin",))
        self.assertEqual(g(rnd), ("Number got rounded",))
        @g.register(decimal.Subnormal)
        def _(obj):
            return "Too small to care."
        self.assertEqual(g(subn), "Too small to care.")
        self.assertEqual(g(rnd), ("Number got rounded",))

    def test_compose_mro(self):
        # None of the examples in this test depend on haystack ordering.
        c = collections
        mro = functools._compose_mro
        bases = [c.Sequence, c.MutableMapping, c.Mapping, c.Set]
        for haystack in permutations(bases):
            m = mro(dict, haystack)
<<<<<<< HEAD
            self.assertEqual(m, [dict, c.MutableMapping, c.Mapping, object])
        bases = [c.Container, c.Mapping, c.MutableMapping, OrderedDict]
=======
            self.assertEqual(m, [dict, c.MutableMapping, c.Mapping, c.Sized,
                                 c.Iterable, c.Container, object])
        bases = [c.Container, c.Mapping, c.MutableMapping, c.OrderedDict]
>>>>>>> a82b52b7
        for haystack in permutations(bases):
            m = mro(c.ChainMap, haystack)
            self.assertEqual(m, [c.ChainMap, c.MutableMapping, c.Mapping,
                                 c.Sized, c.Iterable, c.Container, object])

        # If there's a generic function with implementations registered for
        # both Sized and Container, passing a defaultdict to it results in an
        # ambiguous dispatch which will cause a RuntimeError (see
        # test_mro_conflicts).
        bases = [c.Container, c.Sized, str]
        for haystack in permutations(bases):
            m = mro(c.defaultdict, [c.Sized, c.Container, str])
            self.assertEqual(m, [c.defaultdict, dict, c.Sized, c.Container,
                                 object])

        # MutableSequence below is registered directly on D. In other words, it
        # preceeds MutableMapping which means single dispatch will always
        # choose MutableSequence here.
        class D(c.defaultdict):
            pass
        c.MutableSequence.register(D)
        bases = [c.MutableSequence, c.MutableMapping]
        for haystack in permutations(bases):
            m = mro(D, bases)
            self.assertEqual(m, [D, c.MutableSequence, c.Sequence,
                                 c.defaultdict, dict, c.MutableMapping,
                                 c.Mapping, c.Sized, c.Iterable, c.Container,
                                 object])

        # Container and Callable are registered on different base classes and
        # a generic function supporting both should always pick the Callable
        # implementation if a C instance is passed.
        class C(c.defaultdict):
            def __call__(self):
                pass
        bases = [c.Sized, c.Callable, c.Container, c.Mapping]
        for haystack in permutations(bases):
            m = mro(C, haystack)
            self.assertEqual(m, [C, c.Callable, c.defaultdict, dict, c.Mapping,
                                 c.Sized, c.Iterable, c.Container, object])

    def test_register_abc(self):
        c = collections
        d = {"a": "b"}
        l = [1, 2, 3]
        s = set([object(), None])
        f = frozenset(s)
        t = (1, 2, 3)
        @functools.singledispatch
        def g(obj):
            return "base"
        self.assertEqual(g(d), "base")
        self.assertEqual(g(l), "base")
        self.assertEqual(g(s), "base")
        self.assertEqual(g(f), "base")
        self.assertEqual(g(t), "base")
        g.register(c.Sized, lambda obj: "sized")
        self.assertEqual(g(d), "sized")
        self.assertEqual(g(l), "sized")
        self.assertEqual(g(s), "sized")
        self.assertEqual(g(f), "sized")
        self.assertEqual(g(t), "sized")
        g.register(c.MutableMapping, lambda obj: "mutablemapping")
        self.assertEqual(g(d), "mutablemapping")
        self.assertEqual(g(l), "sized")
        self.assertEqual(g(s), "sized")
        self.assertEqual(g(f), "sized")
        self.assertEqual(g(t), "sized")
        g.register(c.ChainMap, lambda obj: "chainmap")
        self.assertEqual(g(d), "mutablemapping")  # irrelevant ABCs registered
        self.assertEqual(g(l), "sized")
        self.assertEqual(g(s), "sized")
        self.assertEqual(g(f), "sized")
        self.assertEqual(g(t), "sized")
        g.register(c.MutableSequence, lambda obj: "mutablesequence")
        self.assertEqual(g(d), "mutablemapping")
        self.assertEqual(g(l), "mutablesequence")
        self.assertEqual(g(s), "sized")
        self.assertEqual(g(f), "sized")
        self.assertEqual(g(t), "sized")
        g.register(c.MutableSet, lambda obj: "mutableset")
        self.assertEqual(g(d), "mutablemapping")
        self.assertEqual(g(l), "mutablesequence")
        self.assertEqual(g(s), "mutableset")
        self.assertEqual(g(f), "sized")
        self.assertEqual(g(t), "sized")
        g.register(c.Mapping, lambda obj: "mapping")
        self.assertEqual(g(d), "mutablemapping")  # not specific enough
        self.assertEqual(g(l), "mutablesequence")
        self.assertEqual(g(s), "mutableset")
        self.assertEqual(g(f), "sized")
        self.assertEqual(g(t), "sized")
        g.register(c.Sequence, lambda obj: "sequence")
        self.assertEqual(g(d), "mutablemapping")
        self.assertEqual(g(l), "mutablesequence")
        self.assertEqual(g(s), "mutableset")
        self.assertEqual(g(f), "sized")
        self.assertEqual(g(t), "sequence")
        g.register(c.Set, lambda obj: "set")
        self.assertEqual(g(d), "mutablemapping")
        self.assertEqual(g(l), "mutablesequence")
        self.assertEqual(g(s), "mutableset")
        self.assertEqual(g(f), "set")
        self.assertEqual(g(t), "sequence")
        g.register(dict, lambda obj: "dict")
        self.assertEqual(g(d), "dict")
        self.assertEqual(g(l), "mutablesequence")
        self.assertEqual(g(s), "mutableset")
        self.assertEqual(g(f), "set")
        self.assertEqual(g(t), "sequence")
        g.register(list, lambda obj: "list")
        self.assertEqual(g(d), "dict")
        self.assertEqual(g(l), "list")
        self.assertEqual(g(s), "mutableset")
        self.assertEqual(g(f), "set")
        self.assertEqual(g(t), "sequence")
        g.register(set, lambda obj: "concrete-set")
        self.assertEqual(g(d), "dict")
        self.assertEqual(g(l), "list")
        self.assertEqual(g(s), "concrete-set")
        self.assertEqual(g(f), "set")
        self.assertEqual(g(t), "sequence")
        g.register(frozenset, lambda obj: "frozen-set")
        self.assertEqual(g(d), "dict")
        self.assertEqual(g(l), "list")
        self.assertEqual(g(s), "concrete-set")
        self.assertEqual(g(f), "frozen-set")
        self.assertEqual(g(t), "sequence")
        g.register(tuple, lambda obj: "tuple")
        self.assertEqual(g(d), "dict")
        self.assertEqual(g(l), "list")
        self.assertEqual(g(s), "concrete-set")
        self.assertEqual(g(f), "frozen-set")
        self.assertEqual(g(t), "tuple")

    def test_c3_abc(self):
        c = collections
        mro = functools._c3_mro
        class A(object):
            pass
        class B(A):
            def __len__(self):
                return 0   # implies Sized
        @c.Container.register
        class C(object):
            pass
        class D(object):
            pass   # unrelated
        class X(D, C, B):
            def __call__(self):
                pass   # implies Callable
        expected = [X, c.Callable, D, C, c.Container, B, c.Sized, A, object]
        for abcs in permutations([c.Sized, c.Callable, c.Container]):
            self.assertEqual(mro(X, abcs=abcs), expected)
        # unrelated ABCs don't appear in the resulting MRO
        many_abcs = [c.Mapping, c.Sized, c.Callable, c.Container, c.Iterable]
        self.assertEqual(mro(X, abcs=many_abcs), expected)

    def test_mro_conflicts(self):
        c = collections
        @functools.singledispatch
        def g(arg):
            return "base"
        class O(c.Sized):
            def __len__(self):
                return 0
        o = O()
        self.assertEqual(g(o), "base")
        g.register(c.Iterable, lambda arg: "iterable")
        g.register(c.Container, lambda arg: "container")
        g.register(c.Sized, lambda arg: "sized")
        g.register(c.Set, lambda arg: "set")
        self.assertEqual(g(o), "sized")
        c.Iterable.register(O)
        self.assertEqual(g(o), "sized")   # because it's explicitly in __mro__
        c.Container.register(O)
        self.assertEqual(g(o), "sized")   # see above: Sized is in __mro__
<<<<<<< HEAD

        class P(object):
=======
        c.Set.register(O)
        self.assertEqual(g(o), "set")     # because c.Set is a subclass of
                                          # c.Sized and c.Container
        class P:
>>>>>>> a82b52b7
            pass
        p = P()
        self.assertEqual(g(p), "base")
        c.Iterable.register(P)
        self.assertEqual(g(p), "iterable")
        c.Container.register(P)
        with self.assertRaises(RuntimeError) as re_one:
            g(p)
        self.assertIn(
            str(re_one.exception),
            (("Ambiguous dispatch: <class 'collections.abc.Container'> "
              "or <class 'collections.abc.Iterable'>"),
             ("Ambiguous dispatch: <class 'collections.abc.Iterable'> "
              "or <class 'collections.abc.Container'>")),
        )
        class Q(c.Sized):
            def __len__(self):
                return 0
        q = Q()
        self.assertEqual(g(q), "sized")
        c.Iterable.register(Q)
        self.assertEqual(g(q), "sized")   # because it's explicitly in __mro__
        c.Set.register(Q)
        self.assertEqual(g(q), "set")     # because c.Set is a subclass of
                                          # c.Sized and c.Iterable
        @functools.singledispatch
        def h(arg):
            return "base"
        @h.register(c.Sized)
        def _(arg):
            return "sized"
        @h.register(c.Container)
        def _(arg):
            return "container"
        # Even though Sized and Container are explicit bases of MutableMapping,
        # this ABC is implicitly registered on defaultdict which makes all of
        # MutableMapping's bases implicit as well from defaultdict's
        # perspective.
        with self.assertRaises(RuntimeError) as re_two:
            h(c.defaultdict(lambda: 0))
        self.assertIn(
            str(re_two.exception),
            (("Ambiguous dispatch: <class 'collections.abc.Container'> "
              "or <class 'collections.abc.Sized'>"),
             ("Ambiguous dispatch: <class 'collections.abc.Sized'> "
              "or <class 'collections.abc.Container'>")),
        )
        class R(c.defaultdict):
            pass
        c.MutableSequence.register(R)
        @functools.singledispatch
        def i(arg):
            return "base"
        @i.register(c.MutableMapping)
        def _(arg):
            return "mapping"
        @i.register(c.MutableSequence)
        def _(arg):
            return "sequence"
        r = R()
        self.assertEqual(i(r), "sequence")
        class S:
            pass
        class T(S, c.Sized):
            def __len__(self):
                return 0
        t = T()
        self.assertEqual(h(t), "sized")
        c.Container.register(T)
        self.assertEqual(h(t), "sized")   # because it's explicitly in the MRO
        class U:
            def __len__(self):
                return 0
        u = U()
        self.assertEqual(h(u), "sized")   # implicit Sized subclass inferred
                                          # from the existence of __len__()
        c.Container.register(U)
        # There is no preference for registered versus inferred ABCs.
        with self.assertRaises(RuntimeError) as re_three:
            h(u)
        self.assertIn(
            str(re_three.exception),
            (("Ambiguous dispatch: <class 'collections.abc.Container'> "
              "or <class 'collections.abc.Sized'>"),
             ("Ambiguous dispatch: <class 'collections.abc.Sized'> "
              "or <class 'collections.abc.Container'>")),
        )
        class V(c.Sized, S):
            def __len__(self):
                return 0
        @functools.singledispatch
        def j(arg):
            return "base"
        @j.register(S)
        def _(arg):
            return "s"
        @j.register(c.Container)
        def _(arg):
            return "container"
        v = V()
        self.assertEqual(j(v), "s")
        c.Container.register(V)
        self.assertEqual(j(v), "container")   # because it ends up right after
                                              # Sized in the MRO

    def test_cache_invalidation(self):
        try:
            from collections import UserDict
        except ImportError:
            from UserDict import UserDict
        class TracingDict(UserDict):
            def __init__(self, *args, **kwargs):
                UserDict.__init__(self, *args, **kwargs)
                self.set_ops = []
                self.get_ops = []
            def __getitem__(self, key):
                result = self.data[key]
                self.get_ops.append(key)
                return result
            def __setitem__(self, key, value):
                self.set_ops.append(key)
                self.data[key] = value
            def clear(self):
                self.data.clear()
        _orig_wkd = functools.WeakKeyDictionary
        td = TracingDict()
        functools.WeakKeyDictionary = lambda: td
        c = collections
        @functools.singledispatch
        def g(arg):
            return "base"
        d = {}
        l = []
        self.assertEqual(len(td), 0)
        self.assertEqual(g(d), "base")
        self.assertEqual(len(td), 1)
        self.assertEqual(td.get_ops, [])
        self.assertEqual(td.set_ops, [dict])
        self.assertEqual(td.data[dict], g.registry[object])
        self.assertEqual(g(l), "base")
        self.assertEqual(len(td), 2)
        self.assertEqual(td.get_ops, [])
        self.assertEqual(td.set_ops, [dict, list])
        self.assertEqual(td.data[dict], g.registry[object])
        self.assertEqual(td.data[list], g.registry[object])
        self.assertEqual(td.data[dict], td.data[list])
        self.assertEqual(g(l), "base")
        self.assertEqual(g(d), "base")
        self.assertEqual(td.get_ops, [list, dict])
        self.assertEqual(td.set_ops, [dict, list])
        g.register(list, lambda arg: "list")
        self.assertEqual(td.get_ops, [list, dict])
        self.assertEqual(len(td), 0)
        self.assertEqual(g(d), "base")
        self.assertEqual(len(td), 1)
        self.assertEqual(td.get_ops, [list, dict])
        self.assertEqual(td.set_ops, [dict, list, dict])
        self.assertEqual(td.data[dict],
                         functools._find_impl(dict, g.registry))
        self.assertEqual(g(l), "list")
        self.assertEqual(len(td), 2)
        self.assertEqual(td.get_ops, [list, dict])
        self.assertEqual(td.set_ops, [dict, list, dict, list])
        self.assertEqual(td.data[list],
                         functools._find_impl(list, g.registry))
        class X(object):
            pass
        c.MutableMapping.register(X)   # Will not invalidate the cache,
                                       # not using ABCs yet.
        self.assertEqual(g(d), "base")
        self.assertEqual(g(l), "list")
        self.assertEqual(td.get_ops, [list, dict, dict, list])
        self.assertEqual(td.set_ops, [dict, list, dict, list])
        g.register(c.Sized, lambda arg: "sized")
        self.assertEqual(len(td), 0)
        self.assertEqual(g(d), "sized")
        self.assertEqual(len(td), 1)
        self.assertEqual(td.get_ops, [list, dict, dict, list])
        self.assertEqual(td.set_ops, [dict, list, dict, list, dict])
        self.assertEqual(g(l), "list")
        self.assertEqual(len(td), 2)
        self.assertEqual(td.get_ops, [list, dict, dict, list])
        self.assertEqual(td.set_ops, [dict, list, dict, list, dict, list])
        self.assertEqual(g(l), "list")
        self.assertEqual(g(d), "sized")
        self.assertEqual(td.get_ops, [list, dict, dict, list, list, dict])
        self.assertEqual(td.set_ops, [dict, list, dict, list, dict, list])
        g.dispatch(list)
        g.dispatch(dict)
        self.assertEqual(td.get_ops, [list, dict, dict, list, list, dict,
                                      list, dict])
        self.assertEqual(td.set_ops, [dict, list, dict, list, dict, list])
        c.MutableSet.register(X)       # Will invalidate the cache.
        self.assertEqual(len(td), 2)   # Stale cache.
        self.assertEqual(g(l), "list")
        self.assertEqual(len(td), 1)
        g.register(c.MutableMapping, lambda arg: "mutablemapping")
        self.assertEqual(len(td), 0)
        self.assertEqual(g(d), "mutablemapping")
        self.assertEqual(len(td), 1)
        self.assertEqual(g(l), "list")
        self.assertEqual(len(td), 2)
        g.register(dict, lambda arg: "dict")
        self.assertEqual(g(d), "dict")
        self.assertEqual(g(l), "list")
        g._clear_cache()
        self.assertEqual(len(td), 0)
        functools.WeakKeyDictionary = _orig_wkd


if __name__ == '__main__':
    unittest.main()<|MERGE_RESOLUTION|>--- conflicted
+++ resolved
@@ -10,24 +10,31 @@
 import decimal
 from itertools import permutations
 import singledispatch as functools
-<<<<<<< HEAD
-from singledispatch_helpers import ChainMap, OrderedDict
-try:
-    import unittest2 as unittest
-except ImportError:
-    import unittest
-=======
 from singledispatch_helpers import Support
 try:
     from collections import ChainMap
 except ImportError:
     from singledispatch_helpers import ChainMap
     collections.ChainMap = ChainMap
-import unittest
->>>>>>> a82b52b7
+try:
+    from collections import OrderedDict
+except ImportError:
+    from singledispatch_helpers import OrderedDict
+    collections.OrderedDict = OrderedDict
+try:
+    import unittest2 as unittest
+except ImportError:
+    import unittest
 
 
 support = Support()
+for _prefix in ('collections.abc', '_abcoll'):
+    if _prefix in repr(collections.Container):
+        abcoll_prefix = _prefix
+        break
+else:
+    abcoll_prefix = '?'
+del _prefix
 
 
 class TestSingleDispatch(unittest.TestCase):
@@ -46,29 +53,11 @@
         @functools.singledispatch
         def g(obj):
             return "base"
-<<<<<<< HEAD
-        class C(object):
-=======
-        class A:
->>>>>>> a82b52b7
+        class A(object):
             pass
         class C(A):
             pass
-<<<<<<< HEAD
-        def g_C(c):
-            return "C"
-        g.register(C, g_C)
-        self.assertEqual(g(C()), "C")
-        self.assertEqual(g(D()), "C")
-
-    def test_classic_classes(self):
-        @functools.singledispatch
-        def g(obj):
-            return "base"
-        class C(object):
-=======
         class B(A):
->>>>>>> a82b52b7
             pass
         class D(C, B):
             pass
@@ -131,14 +120,9 @@
         bases = [c.Sequence, c.MutableMapping, c.Mapping, c.Set]
         for haystack in permutations(bases):
             m = mro(dict, haystack)
-<<<<<<< HEAD
-            self.assertEqual(m, [dict, c.MutableMapping, c.Mapping, object])
-        bases = [c.Container, c.Mapping, c.MutableMapping, OrderedDict]
-=======
             self.assertEqual(m, [dict, c.MutableMapping, c.Mapping, c.Sized,
                                  c.Iterable, c.Container, object])
         bases = [c.Container, c.Mapping, c.MutableMapping, c.OrderedDict]
->>>>>>> a82b52b7
         for haystack in permutations(bases):
             m = mro(c.ChainMap, haystack)
             self.assertEqual(m, [c.ChainMap, c.MutableMapping, c.Mapping,
@@ -282,9 +266,10 @@
         class B(A):
             def __len__(self):
                 return 0   # implies Sized
-        @c.Container.register
+        #@c.Container.register
         class C(object):
             pass
+        c.Container.register(C)
         class D(object):
             pass   # unrelated
         class X(D, C, B):
@@ -316,15 +301,10 @@
         self.assertEqual(g(o), "sized")   # because it's explicitly in __mro__
         c.Container.register(O)
         self.assertEqual(g(o), "sized")   # see above: Sized is in __mro__
-<<<<<<< HEAD
-
-        class P(object):
-=======
         c.Set.register(O)
         self.assertEqual(g(o), "set")     # because c.Set is a subclass of
                                           # c.Sized and c.Container
-        class P:
->>>>>>> a82b52b7
+        class P(object):
             pass
         p = P()
         self.assertEqual(g(p), "base")
@@ -335,10 +315,10 @@
             g(p)
         self.assertIn(
             str(re_one.exception),
-            (("Ambiguous dispatch: <class 'collections.abc.Container'> "
-              "or <class 'collections.abc.Iterable'>"),
-             ("Ambiguous dispatch: <class 'collections.abc.Iterable'> "
-              "or <class 'collections.abc.Container'>")),
+            (("Ambiguous dispatch: <class '{prefix}.Container'> "
+              "or <class '{prefix}.Iterable'>").format(prefix=abcoll_prefix),
+             ("Ambiguous dispatch: <class '{prefix}.Iterable'> "
+              "or <class '{prefix}.Container'>").format(prefix=abcoll_prefix)),
         )
         class Q(c.Sized):
             def __len__(self):
@@ -367,10 +347,10 @@
             h(c.defaultdict(lambda: 0))
         self.assertIn(
             str(re_two.exception),
-            (("Ambiguous dispatch: <class 'collections.abc.Container'> "
-              "or <class 'collections.abc.Sized'>"),
-             ("Ambiguous dispatch: <class 'collections.abc.Sized'> "
-              "or <class 'collections.abc.Container'>")),
+            (("Ambiguous dispatch: <class '{prefix}.Container'> "
+              "or <class '{prefix}.Sized'>").format(prefix=abcoll_prefix),
+             ("Ambiguous dispatch: <class '{prefix}.Sized'> "
+              "or <class '{prefix}.Container'>").format(prefix=abcoll_prefix)),
         )
         class R(c.defaultdict):
             pass
@@ -386,7 +366,7 @@
             return "sequence"
         r = R()
         self.assertEqual(i(r), "sequence")
-        class S:
+        class S(object):
             pass
         class T(S, c.Sized):
             def __len__(self):
@@ -395,7 +375,7 @@
         self.assertEqual(h(t), "sized")
         c.Container.register(T)
         self.assertEqual(h(t), "sized")   # because it's explicitly in the MRO
-        class U:
+        class U(object):
             def __len__(self):
                 return 0
         u = U()
@@ -407,10 +387,10 @@
             h(u)
         self.assertIn(
             str(re_three.exception),
-            (("Ambiguous dispatch: <class 'collections.abc.Container'> "
-              "or <class 'collections.abc.Sized'>"),
-             ("Ambiguous dispatch: <class 'collections.abc.Sized'> "
-              "or <class 'collections.abc.Container'>")),
+            (("Ambiguous dispatch: <class '{prefix}.Container'> "
+              "or <class '{prefix}.Sized'>").format(prefix=abcoll_prefix),
+             ("Ambiguous dispatch: <class '{prefix}.Sized'> "
+              "or <class '{prefix}.Container'>").format(prefix=abcoll_prefix)),
         )
         class V(c.Sized, S):
             def __len__(self):
