[bdist_wheel]
universal = true

[metadata]
license_files =
	LICENSE
name = singledispatch
author = Jason R. Coombs
author_email = jaraco@jaraco.com
description = Backport functools.singledispatch from Python 3.4 to Python 2.6-3.3.
long_description = file:README.rst
url = https://github.com/jaraco/singledispatch
classifiers =
	Development Status :: 5 - Production/Stable
	Intended Audience :: Developers
	License :: OSI Approved :: MIT License
	Programming Language :: Python
	Programming Language :: Python :: 2
	Programming Language :: Python :: 2.6
	Programming Language :: Python :: 2.7
	Programming Language :: Python :: 3
	Programming Language :: Python :: 3.2
	Programming Language :: Python :: 3.3
	Programming Language :: Python :: 3.4
	Programming Language :: Python :: 3.5
	Programming Language :: Python :: 3.6
	Programming Language :: Python :: 3.7
	Programming Language :: Python :: 3.8
	Programming Language :: Python :: 3.9
	Programming Language :: Python :: 3.10
keywords =
	single
	dispatch
	generic
	functions
	singledispatch
    genericfunctions
    decorator
    backport

[options]
packages = find:
include_package_data = true
<<<<<<< HEAD
python_requires = >=2.6
=======
python_requires = >=3.7
>>>>>>> 47c2cb32
install_requires =
	six
	ordereddict; python_version < "2.7"

[options.packages.find]
exclude =
	build*
	dist*
	docs*
	tests*

[options.extras_require]
testing =
	# upstream
	pytest >= 4.6
	pytest-checkdocs >= 2.4; python_version > "3.6"
	pytest-flake8
	# workaround for tholo/pytest-flake8#87
	flake8 < 5
	pytest-black >= 0.3.7; \
		# workaround for jaraco/skeleton#22
		python_implementation != "PyPy"
	pytest-cov
<<<<<<< HEAD
	#pytest-mypy; python_implementation != "PyPy" and python_version < "3.10"
	#pytest-enabler >= 1.0.1
	#pytest-mypy; \
		# workaround for jaraco/skeleton#22
	#	python_implementation != "PyPy"
	#pytest-enabler >= 1.0.1
=======
	pytest-mypy >= 0.9.1; \
		# workaround for jaraco/skeleton#22
		python_implementation != "PyPy"
	pytest-enabler >= 1.3
>>>>>>> 47c2cb32

	# local
	unittest2; python_version < "3"

docs =
	# upstream
	sphinx
	jaraco.packaging >= 9
	rst.linker >= 1.9

	# local

[options.entry_points]<|MERGE_RESOLUTION|>--- conflicted
+++ resolved
@@ -41,11 +41,7 @@
 [options]
 packages = find:
 include_package_data = true
-<<<<<<< HEAD
 python_requires = >=2.6
-=======
-python_requires = >=3.7
->>>>>>> 47c2cb32
 install_requires =
 	six
 	ordereddict; python_version < "2.7"
@@ -69,19 +65,10 @@
 		# workaround for jaraco/skeleton#22
 		python_implementation != "PyPy"
 	pytest-cov
-<<<<<<< HEAD
-	#pytest-mypy; python_implementation != "PyPy" and python_version < "3.10"
-	#pytest-enabler >= 1.0.1
 	#pytest-mypy; \
 		# workaround for jaraco/skeleton#22
 	#	python_implementation != "PyPy"
-	#pytest-enabler >= 1.0.1
-=======
-	pytest-mypy >= 0.9.1; \
-		# workaround for jaraco/skeleton#22
-		python_implementation != "PyPy"
-	pytest-enabler >= 1.3
->>>>>>> 47c2cb32
+	#pytest-enabler >= 1.3
 
 	# local
 	unittest2; python_version < "3"
