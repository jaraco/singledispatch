from __future__ import annotations


extensions = [
    'sphinx.ext.autodoc',
    'jaraco.packaging.sphinx',
]

master_doc = "index"
html_theme = "furo"

# Link dates and other references in the changelog
extensions += ['rst.linker']
link_files = {
    '../NEWS.rst': dict(
        using=dict(GH='https://github.com'),
        replace=[
            dict(
                pattern=r'(Issue #|\B#)(?P<issue>\d+)',
                url='{package_url}/issues/{issue}',
            ),
            dict(
                pattern=r'(?m:^((?P<scm_version>v?\d+(\.\d+){1,2}))\n[-=]+\n)',
                with_scm='{text}\n{rev[timestamp]:%d %b %Y}\n',
            ),
            dict(
                pattern=r'PEP[- ](?P<pep_number>\d+)',
                url='https://peps.python.org/pep-{pep_number:0>4}/',
            ),
        ],
    )
}

# Be strict about any broken references
nitpicky = True
<<<<<<< HEAD
nitpick_ignore = []
=======
nitpick_ignore: list[tuple[str, str]] = []
>>>>>>> 790fa6e6

# Include Python intersphinx mapping to prevent failures
# jaraco/skeleton#51
extensions += ['sphinx.ext.intersphinx']
intersphinx_mapping = {
    'python': ('https://docs.python.org/3', None),
}

# Preserve authored syntax for defaults
autodoc_preserve_defaults = True

<<<<<<< HEAD
extensions += ['jaraco.tidelift']

nitpick_ignore.append(
    ('py:class', 'func'),
)
=======
# Add support for linking usernames, PyPI projects, Wikipedia pages
github_url = 'https://github.com/'
extlinks = {
    'user': (f'{github_url}%s', '@%s'),
    'pypi': ('https://pypi.org/project/%s', '%s'),
    'wiki': ('https://wikipedia.org/wiki/%s', '%s'),
}
extensions += ['sphinx.ext.extlinks']

# local
>>>>>>> 790fa6e6
<|MERGE_RESOLUTION|>--- conflicted
+++ resolved
@@ -33,11 +33,7 @@
 
 # Be strict about any broken references
 nitpicky = True
-<<<<<<< HEAD
-nitpick_ignore = []
-=======
 nitpick_ignore: list[tuple[str, str]] = []
->>>>>>> 790fa6e6
 
 # Include Python intersphinx mapping to prevent failures
 # jaraco/skeleton#51
@@ -49,13 +45,6 @@
 # Preserve authored syntax for defaults
 autodoc_preserve_defaults = True
 
-<<<<<<< HEAD
-extensions += ['jaraco.tidelift']
-
-nitpick_ignore.append(
-    ('py:class', 'func'),
-)
-=======
 # Add support for linking usernames, PyPI projects, Wikipedia pages
 github_url = 'https://github.com/'
 extlinks = {
@@ -66,4 +55,9 @@
 extensions += ['sphinx.ext.extlinks']
 
 # local
->>>>>>> 790fa6e6
+
+extensions += ['jaraco.tidelift']
+
+nitpick_ignore += [
+    ('py:class', 'func'),
+]