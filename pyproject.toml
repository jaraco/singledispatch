[build-system]
requires = ["setuptools>=61.2", "wheel", "setuptools_scm[toml]>=3.4.1"]
build-backend = "setuptools.build_meta"

[project]
name = "singledispatch"
authors = [
	{ name = "Jason R. Coombs", email = "jaraco@jaraco.com" },
]
description = "Backport functools.singledispatch to older Pythons."
readme = "README.rst"
classifiers = [
	"Development Status :: 5 - Production/Stable",
	"Intended Audience :: Developers",
	"License :: OSI Approved :: MIT License",
	"Programming Language :: Python",
	"Programming Language :: Python :: 3",
]
<<<<<<< HEAD
keywords = [
	"single",
	"dispatch",
	"generic",
	"functions",
	"singledispatch",
	"genericfunctions",
	"decorator",
	"backport",
=======
requires-python = ">=3.9"
dependencies = [
>>>>>>> 750a1891
]
requires-python = ">=3.8"
dependencies = []
dynamic = ["version"]

[project.urls]
Source = "https://github.com/jaraco/singledispatch"

[project.optional-dependencies]
test = [
	# upstream
	"pytest >= 6, != 8.1.*",

	# local
]

doc = [
	# upstream
	"sphinx >= 3.5",
	"jaraco.packaging >= 9.3",
	"rst.linker >= 1.9",
	"furo",
	"sphinx-lint",

	# tidelift
	"jaraco.tidelift >= 1.4",

	# local
]

check = [
	"pytest-checkdocs >= 2.4",
	"pytest-ruff >= 0.2.1; sys_platform != 'cygwin'",
]

cover = [
	"pytest-cov",
]

enabler = [
	"pytest-enabler >= 2.2",
]

type = [
	# upstream
	"pytest-mypy",

	# local
]


[tool.setuptools_scm]


[tool.pytest-enabler.mypy]
# Disabled due to jaraco/skeleton#143<|MERGE_RESOLUTION|>--- conflicted
+++ resolved
@@ -16,7 +16,12 @@
 	"Programming Language :: Python",
 	"Programming Language :: Python :: 3",
 ]
-<<<<<<< HEAD
+requires-python = ">=3.9"
+dependencies = [
+]
+requires-python = ">=3.8"
+dependencies = []
+dynamic = ["version"]
 keywords = [
 	"single",
 	"dispatch",
@@ -26,14 +31,7 @@
 	"genericfunctions",
 	"decorator",
 	"backport",
-=======
-requires-python = ">=3.9"
-dependencies = [
->>>>>>> 750a1891
 ]
-requires-python = ">=3.8"
-dependencies = []
-dynamic = ["version"]
 
 [project.urls]
 Source = "https://github.com/jaraco/singledispatch"
