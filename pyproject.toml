--- conflicted
+++ resolved
@@ -12,12 +12,8 @@
 classifiers = [
 	"Development Status :: 5 - Production/Stable",
 	"Intended Audience :: Developers",
-<<<<<<< HEAD
-	"License :: OSI Approved :: MIT License",
-	"Programming Language :: Python",
-=======
->>>>>>> 9a81db3c
 	"Programming Language :: Python :: 3",
+	"Programming Language :: Python :: 3 :: Only",
 ]
 requires-python = ">=3.9"
 license = "MIT"
